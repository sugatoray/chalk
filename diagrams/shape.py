import math

from dataclasses import dataclass
from typing import Any, List, Optional, Tuple

import cairo
import PIL
from io import BytesIO
import cairosvg

from diagrams.bounding_box import BoundingBox
from diagrams.point import Point, ORIGIN

from svgwrite import Drawing
from svgwrite.base import BaseElement

PyCairoContext = Any


@dataclass
class Shape:
    def get_bounding_box(self) -> BoundingBox:
        pass

    def render(self, ctx: PyCairoContext) -> None:
        pass

    def render_svg(self, dwg: Drawing) -> BaseElement:
        pass


@dataclass
class Circle(Shape):
    radius: float

    def get_bounding_box(self) -> BoundingBox:
        tl = Point(-self.radius, -self.radius)
        br = Point(+self.radius, +self.radius)
        return BoundingBox(tl, br)

    def render(self, ctx: PyCairoContext) -> None:
        ctx.arc(ORIGIN.x, ORIGIN.y, self.radius, 0, 2 * math.pi)

    def render_svg(self, dwg: Drawing) -> BaseElement:
        return dwg.circle((ORIGIN.x, ORIGIN.y), self.radius)


@dataclass
class Rectangle(Shape):
    width: float
    height: float
    radius: Optional[float] = None

    def get_bounding_box(self) -> BoundingBox:
        left = ORIGIN.x - self.width / 2
        top = ORIGIN.y - self.height / 2
        tl = Point(left, top)
        br = Point(left + self.width, top + self.height)
        return BoundingBox(tl, br)

    def render(self, ctx: PyCairoContext) -> None:
        x = left = ORIGIN.x - self.width / 2
        y = top = ORIGIN.y - self.height / 2
        if self.radius is None:
            ctx.rectangle(left, top, self.width, self.height)
        else:
            r = self.radius
            ctx.arc(x + r, y + r, r, math.pi, 3 * math.pi / 2)
            ctx.arc(x + self.width - r, y + r, r, 3 * math.pi / 2, 0)
            ctx.arc(x + self.width - r, y + self.height - r, r, 0, math.pi / 2)
            ctx.arc(x + r, y + self.height - r, r, math.pi / 2, math.pi)
            ctx.close_path()

    def render_svg(self, dwg: Drawing) -> BaseElement:
        left = ORIGIN.x - self.width / 2
        top = ORIGIN.y - self.height / 2
        return dwg.rect(
            (left, top),
            (self.width, self.height),
            rx=self.radius,
            ry=self.radius,
        )



@dataclass
class RoundedRectangle(Shape):
    width: float
    height: float
    radius: float
    
    def get_bounding_box(self) -> BoundingBox:
        left = ORIGIN.x - self.width / 2
        top = ORIGIN.y - self.height / 2
        tl = Point(left, top)
        br = Point(left + self.width, top + self.height)
        return BoundingBox(tl, br)

    def render(self, ctx: PyCairoContext) -> None:
        x = ORIGIN.x - self.width / 2
        y = ORIGIN.y - self.height / 2
        r = self.radius
        ctx.arc(x + r, y + r, r, math.pi, 3*math.pi/2)
        ctx.arc(x + self.width-r, y+r, r, 3*math.pi/2, 0)
        ctx.arc(x + self.width-r, y + self.height-r, r, 0, math.pi/2)
        ctx.arc(x+r, y + self.height-r, r, math.pi/2, math.pi)
        ctx.close_path()
        

class PathElement:
    pass


@dataclass
class MoveTo(PathElement):
    point: Point

    @property
    def points(self):
        return [self.point]

    def render(self, ctx: PyCairoContext) -> None:
        ctx.move_to(self.point.x, self.point.y)


@dataclass
class LineTo(PathElement):
    point: Point

    @property
    def points(self):
        return [self.point]

    def render(self, ctx: PyCairoContext) -> None:
        ctx.line_to(self.point.x, self.point.y)


@dataclass
class BezierCurveTo(PathElement):
    cp1: Point
    cp2: Point
    point: Point

    @property
    def points(self):
        return [self.cp1, self.cp2, self.point]

    def render(self, ctx: PyCairoContext) -> None:
        ctx.curve_to(
            self.cp1.x,
            self.cp1.y,
            self.cp2.x,
            self.cp2.y,
            self.point.x,
            self.point.y,
        )


@dataclass
class Path(Shape):
    elements: List[PathElement]

    def get_bounding_box(self) -> BoundingBox:
        box = BoundingBox.empty()
        for elem in self.elements:
            for point in elem.points:
                box = box.enclose(point)
        return box

    def render(self, ctx: PyCairoContext) -> None:
        for elem in self.elements:
            elem.render(ctx)


@dataclass
class Arc(Shape):
    radius: float
    angle0: float
    angle1: float

    def __post_init__(self) -> None:
        surface = cairo.SVGSurface("undefined.svg", 1280, 200)
        self.ctx = cairo.Context(surface)

    def get_bounding_box(self) -> BoundingBox:
        self.render(self.ctx)
        l, t, r, b = self.ctx.path_extents()
        return BoundingBox(Point(l, t), Point(r, b))

    def render(self, ctx: PyCairoContext) -> None:
        ctx.arc(0, 0, self.radius, self.angle0, self.angle1)
<<<<<<< HEAD

    def render_svg(self, dwg: Drawing) -> BaseElement:
        line = dwg.polyline([(p.x, p.y) for p in self.points])
        if self.arrow:
            line.set_markers((None, False, dwg.defs.elements[0]))
        return line
=======
>>>>>>> 5231a09f


@dataclass
class Text(Shape):
    text: str
    font_size: Optional[float]

    def __post_init__(self) -> None:
        surface = cairo.SVGSurface("undefined.svg", 1280, 200)
        self.ctx = cairo.Context(surface)

    def get_bounding_box(self) -> BoundingBox:
        self.ctx.select_font_face("sans-serif")
        if self.font_size is not None:
            self.ctx.set_font_size(self.font_size)
        extents = self.ctx.text_extents(self.text)
        left = extents.x_bearing - (extents.width / 2)
        top = extents.y_bearing
        tl = Point(left, top)
        br = Point(left + extents.x_advance, top + extents.height)
        self.bb = BoundingBox(tl, br)

        return self.bb

    def render(self, ctx: PyCairoContext) -> None:
        ctx.select_font_face("sans-serif")
        if self.font_size is not None:
            ctx.set_font_size(self.font_size)
        extents = ctx.text_extents(self.text)

        ctx.move_to(-(extents.width / 2), (extents.height / 2))
        ctx.text_path(self.text)

    def render_svg(self, dwg: Drawing) -> BaseElement:
        dx = -(self.bb.width / 2)
        return dwg.text(
            self.text,
            transform=f"translate({dx}, 0)",
            style=f"""text-align:center; dominant-baseline:middle;
                      font-family:sans-serif; font-weight: bold;
                      font-size:{self.font_size}px""",
        )


def from_pil(
    im: PIL.Image,
    alpha: float = 1.0,
    format: cairo.Format = cairo.FORMAT_ARGB32,
) -> cairo.Surface:
    assert format in (cairo.FORMAT_RGB24, cairo.FORMAT_ARGB32), (
        "Unsupported pixel format: %s" % format
    )
    if "A" not in im.getbands():
        im.putalpha(int(alpha * 256.0))
    arr = bytearray(im.tobytes("raw", "BGRa"))
    surface = cairo.ImageSurface.create_for_data(
        arr, format, im.width, im.height  # type:ignore
    )
    return surface


@dataclass
class Image(Shape):
    local_path: str
    url_path: Optional[str]

    def __post_init__(self) -> None:
        if self.local_path.endswith("svg"):
            out = BytesIO()
            cairosvg.svg2png(url=self.local_path, write_to=out)
        else:
            out = open(self.local_path, "rb")  # type:ignore

        self.im = PIL.Image.open(out)
        self.height = self.im.height
        self.width = self.im.width

    def get_bounding_box(self) -> BoundingBox:
        left = ORIGIN.x - self.width / 2
        top = ORIGIN.y - self.height / 2
        tl = Point(left, top)
        br = Point(left + self.width, top + self.height)
        return BoundingBox(tl, br)

    def render(self, ctx: PyCairoContext) -> None:
        surface = from_pil(self.im)
        ctx.set_source_surface(surface, -(self.width / 2), -(self.height / 2))
        ctx.paint()

    def render_svg(self, dwg: Drawing) -> BaseElement:
        dx = -self.width / 2
        dy = -self.height / 2
        return dwg.image(
            href=self.url_path, transform=f"translate({dx}, {dy})"
        )<|MERGE_RESOLUTION|>--- conflicted
+++ resolved
@@ -171,6 +171,12 @@
         for elem in self.elements:
             elem.render(ctx)
 
+    # def render_svg(self, dwg: Drawing) -> BaseElement:
+    #     line = dwg.polyline([(p.x, p.y) for p in self.points])
+    #     if self.arrow:
+    #         line.set_markers((None, False, dwg.defs.elements[0]))
+    #     return line
+
 
 @dataclass
 class Arc(Shape):
@@ -189,15 +195,7 @@
 
     def render(self, ctx: PyCairoContext) -> None:
         ctx.arc(0, 0, self.radius, self.angle0, self.angle1)
-<<<<<<< HEAD
-
-    def render_svg(self, dwg: Drawing) -> BaseElement:
-        line = dwg.polyline([(p.x, p.y) for p in self.points])
-        if self.arrow:
-            line.set_markers((None, False, dwg.defs.elements[0]))
-        return line
-=======
->>>>>>> 5231a09f
+
 
 
 @dataclass
