--- conflicted
+++ resolved
@@ -4,14 +4,11 @@
 from typing import Iterable, List, Tuple, Optional
 
 from diagrams.core import Diagram, Empty, Primitive
-<<<<<<< HEAD
-from diagrams.shape import Circle, Rectangle, Path, Text, Image
-=======
->>>>>>> 5231a09f
 from diagrams.point import Point
 from diagrams.shape import (
     Arc,
     Circle,
+    Image,
     LineTo,
     MoveTo,
     Path,
@@ -80,11 +77,7 @@
     return Primitive.from_shape(Circle(radius))
 
 
-<<<<<<< HEAD
 def polygon(sides: int, radius: float, rotation: float = 0) -> Diagram:
-=======
-def polygon(sides: int, radius: float) -> Diagram:
->>>>>>> 5231a09f
     coords = []
     n = sides + 1
     for s in range(n):
@@ -94,7 +87,6 @@
     return make_path(coords)
 
 
-<<<<<<< HEAD
 def hrule(length: float) -> Diagram:
     return make_path([(-length / 2, 0), (length / 2, 0)])
 
@@ -104,16 +96,12 @@
 
 
 def regular_polygon(sides: int, side_length: float) -> Diagram:
-=======
-def regular_polygon(sides: int, side_length:float) -> Diagram:
->>>>>>> 5231a09f
     return polygon(sides, side_length / (2 * math.sin(math.pi / sides)))
 
 
 def triangle(width: float) -> Diagram:
     return regular_polygon(3, width)
 
-<<<<<<< HEAD
 
 def rectangle(
     width: float, height: float, radius: Optional[float] = None
@@ -123,15 +111,6 @@
 
 def image(local_path: str, url_path: Optional[str]) -> Diagram:
     return Primitive.from_shape(Image(local_path, url_path))
-=======
-
-def rectangle(width: float, height: float) -> Diagram:
-    return Primitive.from_shape(Rectangle(width, height))
-
-
-def rounded_rectangle(width: float, height: float, radius: float) -> Diagram:
-    return Primitive.from_shape(RoundedRectangle(width, height, radius))
->>>>>>> 5231a09f
 
 
 def square(side: float) -> Diagram:
